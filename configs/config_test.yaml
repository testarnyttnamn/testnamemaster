backend: Cobaya
Cobaya:
  debug: true
  force: true
  likelihood:
    Euclid:
      aliases:
      - euclid
      external: !!python/name:likelihood.cobaya_interface.EuclidLikelihood ''
      NL_flag: 0
      plot_observables_selection: False
      # The fields 'data', 'observables_selection', and 'observables_specifications'
      # are by default the ones in ../likelihood/EuclidLikelihood.yaml
      # The user can overwrite here their values:
      # - by specifying a yaml file (as here in the case of data, and the probe files)
      # - by specifying a dictionary, in yaml format (as here in the case of observables_selection)
      data: data.yaml
      observables_selection:
        WL:
          WL: True
          GCphot: False
          GCspectro: False
        GCphot:
          GCphot: True
          GCspectro: False
        GCspectro:
          GCspectro: True
      observables_specifications:
        GCphot: GCphot.yaml
        GCspectro: GCspectro.yaml
        WL: WL.yaml
        GCphot-GCspectro: GCphot-GCspectro.yaml
        WL-GCphot: WL-GCphot.yaml
        WL-GCspectro: WL-GCspectro.yaml
  output: chains/my_euclid_experiment
  params: ./model_test.yaml
  sampler:
    evaluate: null
  theory:
    camb:
      extra_args:
        dark_energy_model: ppf
        num_massive_neutrinos: 1
      stop_at_error: true
  timing: true
<<<<<<< HEAD
=======
data:
  sample: 'ExternalBenchmark'
  spectro:
    root: cov_power_galaxies_dk0p004_z{:s}.fits
    redshifts: ["1.", "1.2", "1.4", "1.65"]
  photo:
    ndens_GC: niTab-EP10-RB00.dat
    ndens_WL: niTab-EP10-RB00.dat
    root_GC: Cls_{:s}_PosPos.dat
    root_WL: Cls_{:s}_ShearShear.dat
    root_XC: Cls_{:s}_PosShear.dat
    IA_model: zNLA
    cov_GC: CovMat-PosPos-{:s}-20Bins.npy
    cov_WL: CovMat-ShearShear-{:s}-20Bins.npy
    cov_3x2: CovMat-3x2pt-{:s}-20Bins.npy
    cov_model: Gauss
>>>>>>> f4eb1d47
<|MERGE_RESOLUTION|>--- conflicted
+++ resolved
@@ -42,23 +42,4 @@
         dark_energy_model: ppf
         num_massive_neutrinos: 1
       stop_at_error: true
-  timing: true
-<<<<<<< HEAD
-=======
-data:
-  sample: 'ExternalBenchmark'
-  spectro:
-    root: cov_power_galaxies_dk0p004_z{:s}.fits
-    redshifts: ["1.", "1.2", "1.4", "1.65"]
-  photo:
-    ndens_GC: niTab-EP10-RB00.dat
-    ndens_WL: niTab-EP10-RB00.dat
-    root_GC: Cls_{:s}_PosPos.dat
-    root_WL: Cls_{:s}_ShearShear.dat
-    root_XC: Cls_{:s}_PosShear.dat
-    IA_model: zNLA
-    cov_GC: CovMat-PosPos-{:s}-20Bins.npy
-    cov_WL: CovMat-ShearShear-{:s}-20Bins.npy
-    cov_3x2: CovMat-3x2pt-{:s}-20Bins.npy
-    cov_model: Gauss
->>>>>>> f4eb1d47
+  timing: true