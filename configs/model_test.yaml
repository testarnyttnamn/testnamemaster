--- conflicted
+++ resolved
@@ -3,11 +3,7 @@
   cosmology: cosmology_only_ns_free.yaml
   nuisance_bias: nuisance_bias.yaml
   nuisance_ia: nuisance_ia.yaml
-<<<<<<< HEAD
-=======
   nuisance_nz: nuisance_nz.yaml
-  spectro: spectro.yaml
->>>>>>> 0a59ef22
 # The params file will be automatically written as likelihood/params.yaml
 user_options:
   overwrite: true