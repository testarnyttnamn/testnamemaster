--- conflicted
+++ resolved
@@ -81,21 +81,13 @@
             # Intrinsic alignment parameters
             'aia': 1.72,
             'nia': -0.41,
-<<<<<<< HEAD
-            'bia': 0.0},
-=======
             'bia': 0.0,
             # Redshift distributions nuisance parameters: shifts
             'dz_1_GCphot': 0., 'dz_1_WL': 0., 'dz_2_GCphot': 0., 'dz_2_WL': 0.,
             'dz_3_GCphot': 0., 'dz_3_WL': 0., 'dz_4_GCphot': 0., 'dz_4_WL': 0.,
             'dz_5_GCphot': 0., 'dz_5_WL': 0., 'dz_6_GCphot': 0., 'dz_6_WL': 0.,
             'dz_7_GCphot': 0., 'dz_7_WL': 0., 'dz_8_GCphot': 0., 'dz_8_WL': 0.,
-            'dz_9_GCphot': 0., 'dz_9_WL': 0., 'dz_10_GCphot': 0., 'dz_10_WL': 0.,
-            # GC-Spectro Multipole parameters
-            'multipole_0': 0,
-            'multipole_2': 2,
-            'multipole_4': 4},
->>>>>>> 0a59ef22
+            'dz_9_GCphot': 0., 'dz_9_WL': 0., 'dz_10_GCphot': 0., 'dz_10_WL': 0.},
         # 'theory': Cobaya's protected key of the input dictionary.
         # Cobaya needs to ask some minimum theoretical requirements to a Boltzman Solver
         # You can choose between CAMB or CLASS
@@ -380,9 +372,6 @@
                                 'b4_spectro': 1.8988660,
                                 'aia': 1.72,
                                 'nia': -0.41,
-<<<<<<< HEAD
-                                'bia': 0.0}
-=======
                                 'bia': 0.0,
                                 'dz_1_GCphot': 0., 'dz_1_WL': 0.,
                                 'dz_2_GCphot': 0., 'dz_2_WL': 0.,
@@ -393,11 +382,7 @@
                                 'dz_7_GCphot': 0., 'dz_7_WL': 0.,
                                 'dz_8_GCphot': 0., 'dz_8_WL': 0.,
                                 'dz_9_GCphot': 0., 'dz_9_WL': 0.,
-                                'dz_10_GCphot': 0., 'dz_10_WL': 0.,
-                                'multipole_0': 0,
-                                'multipole_2': 2,
-                                'multipole_4': 4}
->>>>>>> 0a59ef22
+                                'dz_10_GCphot': 0., 'dz_10_WL': 0.}
                             }
 
             self.fiducial_dict = fid_mock_dic
