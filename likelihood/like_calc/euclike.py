# -*- coding: utf-8 -*-
"""Euclike

Contains class to compute the Euclid likelihood
"""

import numpy as np
from likelihood.cosmo.cosmology import Cosmology
from likelihood.photometric_survey.photo import Photo
from likelihood.spectroscopic_survey.spectro import Spectro
from likelihood.data_reader import reader
from likelihood.masking.masking import Masking
from likelihood.masking.data_handler import Data_handler


class EuclikeError(Exception):
    r"""
    Class to define Exception Error
    """

    pass


class Euclike:
    """
    Class to compute the Euclid likelihood from the theory, data, covariance.
    """

    def __init__(self, data, observables):
        """Initialize

        Constructor of the class Euclike. The data and covariance are
        read and arranged into their final format only once here.

        Parameters
        ----------
        data: dict
            Dictionary containing specifications for data loading and handling,
            to be passed to the data reader module.
        observables: dict
            Dictionary containing specification for the chosen observables by
            the user.
        """
        self.data = data
        self.data_ins = reader.Reader(self.data)
        self.data_ins.compute_nz()
        # Read spectro
        self.data_ins.read_GC_spectro()
        self.zkeys = self.data_ins.data_dict['GC-Spectro'].keys()
        self.data_spectro_fiducial_cosmo = \
            self.data_ins.data_spectro_fiducial_cosmo
        # Transforming data
        spectrodata = self.create_spectro_data()
        spectrocov = self.create_spectro_cov()
        # Read photo
        self.data_ins.read_phot()
        # Tranforming data
        photodata = self.create_photo_data()

        # Calculate permutations i,j bins for WL, GC-Phot, XC.
        # This refers to the non-redundant bin combinations for
        # which we have measurements (i.e. 1-1, 1-2, ..., 1-10,
        # 2-2, 2-3, ..., 2-10, 3-3, 3-4, etc, in the case of ten
        # tomographic bins for WL and GC-Phot. Meanwhile, all bin
        # combinations exist for XC, i.e. for example both 1-2
        # and 2-1, both 1-3 and 3-1, etc).
        numtomo_wl = self.data_ins.numtomo_wl
        numtomo_gcphot = self.data_ins.numtomo_gcphot
        x_diagonal_wl = np.triu(np.ones((numtomo_wl, numtomo_wl)))
        self.indices_diagonal_wl = []
        for i in range(0, len(x_diagonal_wl)):
            for j in range(0, len(x_diagonal_wl)):
                if x_diagonal_wl[i, j] == 1:
                    self.indices_diagonal_wl.append([i + 1, j + 1])
        x_diagonal_gcphot = np.triu(np.ones((numtomo_gcphot, numtomo_gcphot)))
        self.indices_diagonal_gcphot = []
        for i in range(0, len(x_diagonal_gcphot)):
            for j in range(0, len(x_diagonal_gcphot)):
                if x_diagonal_gcphot[i, j] == 1:
                    self.indices_diagonal_gcphot.append([i + 1, j + 1])
        x = np.ones((numtomo_gcphot, numtomo_wl))
        self.indices_all = []
        for i in range(0, len(x)):
            for j in range(0, len(x)):
                self.indices_all.append([i + 1, j + 1])

        # Reshaping the data vectors and covariance matrices
        # into dictionaries to be passed to the data_handler class
        datafinal = {**photodata,
                     'GC-Spectro': spectrodata}
        covfinal = {'3x2': self.data_ins.data_dict['cov_3x2'],
                    'GC-Spectro': spectrocov}
        self.data_handler_ins = Data_handler(datafinal,
                                             covfinal,
                                             observables,
                                             self.data_ins)
<<<<<<< HEAD

        self.data_vector, self.invcov_matrix, self.masking_vector = \
=======
        self.data_vector, self.cov_matrix, self.masking_vector = \
>>>>>>> c75edd87
            self.data_handler_ins.get_data_and_masking_vector()

        self.mask_ins = Masking()
        self.mask_ins.set_data_vector(self.data_vector)
        self.mask_ins.set_covariance_matrix(self.cov_matrix)
        self.mask_ins.set_masking_vector(self.masking_vector)
        self.masked_data_vector = self.mask_ins.get_masked_data_vector()
        self.masked_cov_matrix = (
            self.mask_ins.get_masked_covariance_matrix())
        self.masked_invcov_matrix = np.linalg.inv(self.masked_cov_matrix)

    def create_photo_data(self):
        """Create Photo Data

        Arranges the photo data vector for the likelihood into its final format

        Returns
        -------
        datavec_dict: dict
            returns a dictionary of arrays with the transformed photo data
        """

        datavec_dict = {'GC-Phot': [], 'WL': [], 'XC-Phot': [], 'all': []}
        for index in list(self.data_ins.data_dict['WL'].keys()):
            if 'B' in index:
                del(self.data_ins.data_dict['WL'][index])
        for index in list(self.data_ins.data_dict['XC-Phot'].keys()):
            if 'B' in index:
                del(self.data_ins.data_dict['XC-Phot'][index])
        # Transform GC-Phot
        # We ignore the first value (ells)
        datavec_dict['GC-Phot'] = np.array(
                [self.data_ins.data_dict['GC-Phot'][key][ind]
                 for ind
                 in range(len(self.data_ins.data_dict['GC-Phot']['ells']))
                 for key, v
                 in list(self.data_ins.data_dict['GC-Phot'].items())[1:]])

        datavec_dict['WL'] = np.array(
                [self.data_ins.data_dict['WL'][key][ind]
                 for ind in range(len(self.data_ins.data_dict['WL']['ells']))
                 for key, v
                 in list(self.data_ins.data_dict['WL'].items())[1:]])

        datavec_dict['XC-Phot'] = np.array(
                [self.data_ins.data_dict['XC-Phot'][key][ind]
                 for ind
                 in range(len(self.data_ins.data_dict['XC-Phot']['ells']))
                 for key, v
                 in list(self.data_ins.data_dict['XC-Phot'].items())[1:]])

        datavec_dict['all'] = np.concatenate((datavec_dict['WL'],
                                              datavec_dict['XC-Phot'],
                                              datavec_dict['GC-Phot']), axis=0)

        return datavec_dict

    def create_photo_theory(self, dictionary):
        """Create Photo Theory

        Obtains the photo theory for the likelihood.
        The theory is evaluated only for the probes specified in the masking
        vector. For the probes for which the theory is not evaluated, an array
        of zeros is included in the returned dictionary.

        Parameters
        ----------
        dictionary: dict
            cosmology dictionary from the Cosmology class which is updated at
            each sampling step

        Returns
        -------
        photo_theory_vec: array
            returns an array with the photo theory vector.
            The elements of the array corresponding to probes for which the
            theory is not evaluated, are set to zero.
        """

        # Photo class instance
        phot_ins = Photo(
            dictionary,
            self.data_ins.nz_dict_WL,
            self.data_ins.nz_dict_GC_Phot)

        # Obtain the theory for WL
        if self.data_handler_ins.use_wl:
            wl_array = np.array(
                [phot_ins.Cl_WL(ell, element[0], element[1])
                 for ell in self.data_ins.data_dict['WL']['ells']
                 for element in self.indices_diagonal_wl]
            )
        else:
            wl_array = np.zeros(
                 len(self.data_ins.data_dict['WL']['ells']) *
                 len(self.indices_diagonal_wl)
            )

        # Obtain the theory for XC-Phot
        if self.data_handler_ins.use_xc_phot:
            xc_phot_array = np.array(
                [phot_ins.Cl_cross(ell, element[1], element[0])
                 for ell in self.data_ins.data_dict['XC-Phot']['ells']
                 for element in self.indices_all]
            )
        else:
            xc_phot_array = np.zeros(
                 len(self.data_ins.data_dict['XC-Phot']['ells']) *
                 len(self.indices_all)
            )

        # Obtain the theory for GC-Phot
        if self.data_handler_ins.use_gc_phot:
            gc_phot_array = np.array(
                [phot_ins.Cl_GC_phot(ell, element[0], element[1])
                 for ell in self.data_ins.data_dict['GC-Phot']['ells']
                 for element in self.indices_diagonal_gcphot]
            )
        else:
            gc_phot_array = np.zeros(
                len(self.data_ins.data_dict['GC-Phot']['ells']) *
                len(self.indices_diagonal_gcphot)
            )

        photo_theory_vec = np.concatenate(
            (wl_array, xc_phot_array, gc_phot_array), axis=0)

        return photo_theory_vec

    def create_spectro_theory(self, dictionary, dictionary_fiducial):
        """Create Spectro Theory

        Obtains the theory for the likelihood.
        The theory is evaluated only if the GC-Spectro probe is enabled in the
        masking vector.

        Parameters
        ----------
        dictionary: dict
            cosmology dictionary from the Cosmology class
            which is updated at each sampling step

        dictionary_fiducial: dict
            cosmology dictionary from the Cosmology class
            at the fiducial cosmology

        Returns
        -------
        theoryvec: list
            returns the theory array with same indexing/format as the data.
            If the GC-Spectro probe is not enabled in the masking vector,
            an array of zeros of the same size is returned.
        """
        # This is something that Sergio needs to change
        # Now the multipoles are within observables[specifications]
        # In order to pass the tests, I hard code m_inst now
        # Maybe Sergio has a better idea of what to these forloops
        # To include all info of the specifications
        if self.data_handler_ins.use_gc_spectro:
            spec_ins = Spectro(dictionary, dictionary_fiducial)
            # m_ins = [v for k, v in dictionary['nuisance_parameters'].items()
            #         if k.startswith('multipole_')]
            m_ins = [0, 2, 4]
            k_m_matrices = []
            for z_ins in self.zkeys:
                k_m_matrix = []
                for k_ins in (
                        self.data_ins.data_dict['GC-Spectro'][z_ins]['k_pk']):
                    k_m_matrix.append(
                        spec_ins.multipole_spectra(
                            float(z_ins),
                            k_ins,
                            ms=m_ins)
                    )
                k_m_matrices.append(k_m_matrix)
            theoryvec = np.hstack(k_m_matrices).T.flatten()
            return theoryvec

        else:
            theoryvec = np.zeros(self.data_handler_ins.gc_spectro_size)
            return theoryvec

    def create_spectro_data(self):
        """Create Spectro Data

        Arranges the data vector for the likelihood into its final format

        Returns
        -------
        datavec: list
            returns the data as a single array across z, mu, k
        """

        datavec = []
        for z_ins in self.zkeys:
            multipoles = (
                [k for k in
                 self.data_ins.data_dict['GC-Spectro'][z_ins].keys()
                 if k.startswith('pk')])
            for m_ins in multipoles:
                datavec = np.append(datavec, self.data_ins.data_dict[
                              'GC-Spectro'][z_ins][m_ins])
        return datavec

    def create_spectro_cov(self):
        """Create Spectro Cov

        Arranges the covariance for the likelihood into its final format

        Returns
        -------
        covfull: float N x N matrix
            returns a single covariance from sub-covariances (split in z)
        """

        # covnumk generalizes so that each z can have different k binning
        covnumk = [0]
        for z_ins in self.zkeys:
            num_multipoles = len(
                [k for k in
                 self.data_ins.data_dict['GC-Spectro'][z_ins].keys()
                 if k.startswith('pk')])
            covnumk.append(
                num_multipoles *
                len(self.data_ins.data_dict['GC-Spectro'][z_ins]['k_pk']))

        # Put all covariances into a single/larger covariance.
        # As no cross-covariances, this takes on a block-form
        # along the diagonal.
        covfull = np.zeros([sum(covnumk), sum(covnumk)])
        kc = 0
        c1 = 0
        c2 = 0
        for z_ins in self.zkeys:
            c1 = c1 + covnumk[kc]
            c2 = c2 + covnumk[kc + 1]
            covfull[c1:c2, c1:c2] = self.data_ins.data_dict['GC-Spectro'][
                                        z_ins]['cov']
            kc = kc + 1

        return covfull

    def loglike(self, dictionary, dictionary_fiducial):
        """Loglike

        Calculates the log-likelihood for a given model

        Parameters
        ----------
        dictionary: dict
            cosmology dictionary from the Cosmology class
            which is updated at each sampling step

        dictionary_fiducial: dict
            cosmology dictionary from the Cosmology class
            at the fiducial cosmology

        Returns
        -------
        loglike_tot: float
            loglike = Ln(likelihood) for the Euclid observables
        """
        photo_theory_vec = self.create_photo_theory(dictionary)
        spectro_theory_vec = self.create_spectro_theory(dictionary,
                                                        dictionary_fiducial)

        theory_vec = np.concatenate(
            (photo_theory_vec, spectro_theory_vec), axis=0)
        self.mask_ins.set_theory_vector(theory_vec)
        masked_data_minus_theory = (
            self.masked_data_vector - self.mask_ins.get_masked_theory_vector())

        loglike = -0.5 * np.dot(
            np.dot(masked_data_minus_theory, self.masked_invcov_matrix),
            masked_data_minus_theory)

        return loglike<|MERGE_RESOLUTION|>--- conflicted
+++ resolved
@@ -94,12 +94,8 @@
                                              covfinal,
                                              observables,
                                              self.data_ins)
-<<<<<<< HEAD
-
-        self.data_vector, self.invcov_matrix, self.masking_vector = \
-=======
+
         self.data_vector, self.cov_matrix, self.masking_vector = \
->>>>>>> c75edd87
             self.data_handler_ins.get_data_and_masking_vector()
 
         self.mask_ins = Masking()
