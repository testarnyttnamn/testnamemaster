--- conflicted
+++ resolved
@@ -165,16 +165,9 @@
         W_val = ((1.5 * H0_Mpc * O_m * (1.0 + z) *
                   self.theory['MG_sigma'](z, k) * (
                   self.theory['r_z_func'](z) /
-<<<<<<< HEAD
                   (1 / H0_Mpc)) * integrate.quad(self.WL_window_integrand,
                                                  a=z, b=self.cl_int_z_max,
                                                  args=(z, n_z_normalized))[0]))
-=======
-                  (c / H0)) * integrate.quad(self.WL_window_integrand,
-                                             a=z, b=self.cl_int_z_max,
-                                             args=(z, n_z_normalized))[0]))
-
->>>>>>> 482980c3
         return W_val
 
     def IA_window(self, z, bin_i):
