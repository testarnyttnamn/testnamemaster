"""COBAYA INTERFACE
"""


# General import
import numpy as np
from astropy import constants as const

# Cobaya import of general Likelihood class
from cobaya.likelihood import Likelihood
# Import cobaya model wrapper for fiducial model (TEMPORARY)
from cobaya.model import get_model

# Import likelihoods classes and functions
from likelihood.cosmo.cosmology import Cosmology
from likelihood.like_calc.euclike import Euclike
from likelihood.auxiliary.observables_dealer import *

# Error classes


class CobayaInterfaceError(Exception):
    r"""
    Class to define Exception Error
    """

    pass


class EuclidLikelihood(Likelihood):
    r"""
    Class to define Euclid Likelihood

    Inherits from the Likelihood class
    of Cobaya
    """

    def initialize(self):
        r"""Initialize

        Set up values for initial variables
        and create instance of Cosmology class

        """

        # For now, example sampling in wavenumber (k)
        self.k_min_Boltzmannn = 0.001
        # Note: k_min is not passed to Cobaya to build
        # the matter power spectrum interpolator.
        # The k_min is internally chosen by Cobaya.
        # This needs to be changed.

        self.k_max_Boltzmannn = 50.0
        self.k_min_GC_phot_interp = 0.001
        self.k_max_GC_phot_interp = 1000.0
        self.k_samp_GC = 1000
        self.k_win = np.logspace(np.log10(self.k_min_GC_phot_interp),
                                 np.log10(self.k_max_GC_phot_interp),
                                 self.k_samp_GC)

        # For now, example sampling in redshift (z)
        self.z_min = 0.0
        self.z_max = 4.0
        self.z_samp = 100
        self.z_win = np.linspace(self.z_min, self.z_max, self.z_samp)
        # Logarithmic sampling below
        # self.z_min1 = 0.0
        # self.z_min2 = 1e-4
        # self.z_min3 = 1e-3
        # self.z_minlog = -2
        # self.z_max = 4.0
        # self.z_samp = 140
        # self.z_win = np.logspace(self.z_minlog, np.log10(self.z_max),
        #                          self.z_samp)
        # self.z_win[0] = self.z_min1
        # self.z_win[1] = self.z_min2
        # self.z_win[2] = self.z_min3
        # Check the selection and specification requirements
        self.observables = \
            observables_selection_specifications_checker(
                self.observables_selection,
                self.observables_specifications)
        # Visualization of the observables matrix
        if self.plot_observables_selection:
            self.observables_pf = observables_visualization(
<<<<<<< HEAD
             self.observables['selection'])
=======
             observables['selection'])
>>>>>>> 0281364a
        # Select which power spectra to require from the Boltzmann solver
        if self.NL_flag > 0:
            self.use_NL = [False, True]
        else:
            self.use_NL = False
        # Initialize Euclike module
        # To Sergio: pass to Euclike self.observables, which is the merged dict
        # if I do it now, the code will complain
        self.likefinal = Euclike(self.data, self.observables_selection)

        # Initialize Cosmology class for sampling
        self.cosmo = Cosmology()

        # Initialize the fiducial model
        self.set_fiducial_cosmology()

    def set_fiducial_cosmology(self):
        r"""Sets the fiducial cosmology class

        This method reads the input fiducial cosmology from the instance of
        the Euclike class, and sets up a dedicated Cosmology class.
        """
        # This will work if CAMB is installed globally
        self.fiducial_cosmology = Cosmology()
        # Update fiducial cosmo dic with fiducial info from reader
        self.fiducial_cosmology.cosmo_dic.update(
            self.likefinal.data_spectro_fiducial_cosmo)
        self.info_fiducial = {
            'params': {
                'ombh2': self.fiducial_cosmology.cosmo_dic['ombh2'],
                'omch2': self.fiducial_cosmology.cosmo_dic['omch2'],
                'omnuh2': self.fiducial_cosmology.cosmo_dic['omnuh2'],
                'omk': self.fiducial_cosmology.cosmo_dic['Omk'],
                'H0': self.fiducial_cosmology.cosmo_dic['H0'],
                'H0_Mpc': (self.cosmo.cosmo_dic['H0'] /
                           const.c.to('km/s').value),
                'Omnu': (self.fiducial_cosmology.cosmo_dic['omnuh2'] /
                         (self.cosmo.cosmo_dic['H0'] / 100.)**2.),
                'tau': self.fiducial_cosmology.cosmo_dic['tau'],
                'mnu': self.fiducial_cosmology.cosmo_dic['mnu'],
                'nnu': self.fiducial_cosmology.cosmo_dic['nnu'],
                'ns': self.fiducial_cosmology.cosmo_dic['ns'],
                'As': self.fiducial_cosmology.cosmo_dic['As'],
                'w': self.fiducial_cosmology.cosmo_dic['w'],
                'wa': self.fiducial_cosmology.cosmo_dic['wa']
            },
            'theory': {
                'camb': {
                    'stop_at_error': True,
                    'extra_args': {
                        'num_massive_neutrinos': 1,
                        'dark_energy_model': 'ppf'
                    }
                }
            },
            # Likelihood: we load the likelihood as an external function
            'likelihood': {
                'one': None
            }
        }

        # Update fiducial cobaya dictionary with the IST-F
        # Fiducial values of biases
        self.info_fiducial['params'].update(
            self.fiducial_cosmology.cosmo_dic['nuisance_parameters'])
        # Use get_model wrapper for fiducial
        model_fiducial = get_model(self.info_fiducial)
        model_fiducial.add_requirements({
            'omegam': None,
            'omegab': None,
            'omegac': None,
            'omnuh2': None,
            'omeganu': None,
            'Pk_interpolator': {
                'z': self.z_win,
                'k_max': self.k_max_Boltzmannn,
                'nonlinear': False,
                'vars_pairs': ([['delta_tot', 'delta_tot'],
                                ['Weyl', 'Weyl']])
            },
            'comoving_radial_distance': {
                'z': self.z_win
            },
            'angular_diameter_distance': {
                'z': self.z_win
            },
            'Hubble': {
                'z': self.z_win,
                'units': 'km/s/Mpc'
            },
            'fsigma8': {
                'z': self.z_win,
                'units': None
            },
            'sigma8_z': {
                'z': self.z_win
            }
        })

        # Evaluation of posterior, required by Cobaya
        model_fiducial.logposterior({})

        # Update fiducial cosmology dictionary
        self.fiducial_cosmology.cosmo_dic['Omc'] = \
            model_fiducial.provider.get_param('omegac')
        self.fiducial_cosmology.cosmo_dic['Omm'] = \
            model_fiducial.provider.get_param('omegam')
        self.fiducial_cosmology.cosmo_dic['Omk'] = \
            model_fiducial.provider.get_param('omk')
        self.fiducial_cosmology.cosmo_dic['z_win'] = self.z_win
        self.fiducial_cosmology.cosmo_dic['k_win'] = self.k_win
        self.fiducial_cosmology.cosmo_dic['comov_dist'] = \
            model_fiducial.provider.get_comoving_radial_distance(
            self.z_win),
        self.fiducial_cosmology.cosmo_dic['angular_dist'] = \
            model_fiducial.provider.get_angular_diameter_distance(
            self.z_win),
        self.fiducial_cosmology.cosmo_dic['H'] = \
            model_fiducial.provider.get_Hubble(
            self.z_win),
        self.fiducial_cosmology.cosmo_dic['H_Mpc'] = \
            model_fiducial.provider.get_Hubble(
            self.z_win, units='1/Mpc'),
        self.fiducial_cosmology.cosmo_dic['Pk_delta'] = \
            model_fiducial.provider.get_Pk_interpolator(
            ('delta_tot', 'delta_tot'), nonlinear=False)
        self.fiducial_cosmology.cosmo_dic['Pk_weyl'] = \
            model_fiducial.provider.get_Pk_interpolator(
            ('Weyl', 'Weyl'), nonlinear=False),
        self.fiducial_cosmology.cosmo_dic['fsigma8'] = \
            model_fiducial.provider.get_fsigma8(
            self.z_win)
        self.fiducial_cosmology.cosmo_dic['sigma8'] = \
            model_fiducial.provider.get_sigma8_z(
            self.z_win)
        # Update dictionary with interpolators
        self.fiducial_cosmology.update_cosmo_dic(
            self.fiducial_cosmology.cosmo_dic['z_win'],
            0.05)

    def get_requirements(self):
        r"""Get Requirements

        New 'theory needs'. Asks for the theory
        requirements to the theory code via
        Cobaya.

        Returns
        -------
        dictionary specifying quantities i
        calculated by a theory code are needed

        """

        return {'omegam': None,
                'omegab': None,
                'omegac': None,
                'omnuh2': None,
                'omeganu': None,
                'Pk_interpolator':
                {'z': self.z_win,
                 'k_max': self.k_max_Boltzmannn,
                 'nonlinear': self.use_NL,
                 'vars_pairs': ([['delta_tot',
                                  'delta_tot'],
                                 ['Weyl',
                                  'Weyl']])},
                'comoving_radial_distance': {'z': self.z_win},
                'angular_diameter_distance': {'z': self.z_win},
                'Hubble': {'z': self.z_win, 'units': 'km/s/Mpc'},
                'sigma8_z': {'z': self.z_win},
                'fsigma8': {'z': self.z_win, 'units': None}}

    def passing_requirements(self, model, **params_dic):
        r"""Passing Requirements

        Gets cosmological quantities from the theory code
        from COBAYA and passes them to an instance of the
        Cosmology class.

        Cosmological quantities are saved in the cosmo_dic
        attribute of the Cosmology class.

        """

        try:
            self.cosmo.cosmo_dic['NL_flag'] = self.NL_flag
            self.cosmo.cosmo_dic['H0'] = self.provider.get_param('H0')
            self.cosmo.cosmo_dic['H0_Mpc'] = \
                self.cosmo.cosmo_dic['H0'] / const.c.to('km/s').value
            self.cosmo.cosmo_dic['As'] = self.provider.get_param('As')
            self.cosmo.cosmo_dic['ns'] = self.provider.get_param('ns')
            self.cosmo.cosmo_dic['omch2'] = self.provider.get_param('omch2')
            self.cosmo.cosmo_dic['ombh2'] = self.provider.get_param('ombh2')
            self.cosmo.cosmo_dic['Omc'] = self.provider.get_param('omegac')
            self.cosmo.cosmo_dic['Omb'] = self.provider.get_param('omegab')
            self.cosmo.cosmo_dic['Omm'] = self.provider.get_param('omegam')
            self.cosmo.cosmo_dic['Omk'] = self.provider.get_param('omk')
            self.cosmo.cosmo_dic['mnu'] = self.provider.get_param('mnu')
            self.cosmo.cosmo_dic['omnuh2'] = self.provider.get_param('omnuh2')
            self.cosmo.cosmo_dic['Omnu'] = self.provider.get_param('omeganu')
            self.cosmo.cosmo_dic['w'] = self.provider.get_param('w')
            self.cosmo.cosmo_dic['wa'] = self.provider.get_param('wa')
            self.cosmo.cosmo_dic['nnu'] = self.provider.get_param('nnu')
            self.cosmo.cosmo_dic['tau'] = self.provider.get_param('tau')
            self.cosmo.cosmo_dic['comov_dist'] = \
                self.provider.get_comoving_radial_distance(self.z_win)
            self.cosmo.cosmo_dic['angular_dist'] = \
                self.provider.get_angular_diameter_distance(self.z_win)
            self.cosmo.cosmo_dic['H'] = self.provider.get_Hubble(self.z_win)
            self.cosmo.cosmo_dic['H_Mpc'] = \
                self.provider.get_Hubble(self.z_win, units='1/Mpc')
            self.cosmo.cosmo_dic['Pk_delta'] = \
                self.provider.get_Pk_interpolator(
                ('delta_tot', 'delta_tot'), nonlinear=False)
            if self.NL_flag > 0:
                self.cosmo.cosmo_dic['Pk_halofit'] = \
                    self.provider.get_Pk_interpolator(
                    ('delta_tot', 'delta_tot'), nonlinear=True)
            self.cosmo.cosmo_dic['Pk_weyl'] = \
                self.provider.get_Pk_interpolator(
                ('Weyl', 'Weyl'), nonlinear=False)
            self.cosmo.cosmo_dic['z_win'] = self.z_win
            self.cosmo.cosmo_dic['k_win'] = self.k_win
            self.cosmo.cosmo_dic['sigma8'] = self.provider.get_sigma8_z(
                self.cosmo.cosmo_dic['z_win'])
            self.cosmo.cosmo_dic['fsigma8'] = self.provider.get_fsigma8(
                self.cosmo.cosmo_dic['z_win'])
            # Filter nuisance parameters for new dict
            new_keys = params_dic.keys() - self.cosmo.cosmo_dic.keys()
            only_nuisance_params = {your_key: params_dic[your_key]
                                    for your_key in new_keys}
            self.cosmo.cosmo_dic['nuisance_parameters'].update(
                **only_nuisance_params)

        except (TypeError, AttributeError):
            self.cosmo.cosmo_dic['NL_flag'] = self.NL_flag
            self.cosmo.cosmo_dic['H0'] = model.provider.get_param('H0')
            self.cosmo.cosmo_dic['H0_Mpc'] = \
                self.cosmo.cosmo_dic['H0'] / const.c.to('km/s').value
            self.cosmo.cosmo_dic['As'] = model.provider.get_param('As')
            self.cosmo.cosmo_dic['ns'] = model.provider.get_param('ns')
            self.cosmo.cosmo_dic['omch2'] = model.provider.get_param('omch2')
            self.cosmo.cosmo_dic['ombh2'] = model.provider.get_param('ombh2')
            self.cosmo.cosmo_dic['Omc'] = model.provider.get_param('omegac')
            self.cosmo.cosmo_dic['Omb'] = model.provider.get_param('omegab')
            self.cosmo.cosmo_dic['Omm'] = model.provider.get_param('omegam')
            self.cosmo.cosmo_dic['Omk'] = model.provider.get_param('omk')
            self.cosmo.cosmo_dic['mnu'] = model.provider.get_param('mnu')
            self.cosmo.cosmo_dic['mnu'] = model.provider.get_param('mnu')
            self.cosmo.cosmo_dic['omnuh2'] = model.provider.get_param('omnuh2')
            self.cosmo.cosmo_dic['Omnu'] = model.provider.get_param('omeganu')
            self.cosmo.cosmo_dic['w'] = model.provider.get_param('w')
            self.cosmo.cosmo_dic['wa'] = model.provider.get_param('wa')
            self.cosmo.cosmo_dic['nnu'] = model.provider.get_param('nnu')
            self.cosmo.cosmo_dic['tau'] = model.provider.get_param('tau')
            self.cosmo.cosmo_dic['comov_dist'] = \
                model.provider.get_comoving_radial_distance(self.z_win)
            self.cosmo.cosmo_dic['angular_dist'] = \
                model.provider.get_angular_diameter_distance(self.z_win)
            self.cosmo.cosmo_dic['H'] = model.provider.get_Hubble(self.z_win)
            self.cosmo.cosmo_dic['H_Mpc'] = \
                model.provider.get_Hubble(self.z_win, units='1/Mpc')
            self.cosmo.cosmo_dic['Pk_delta'] = \
                model.provider.get_Pk_interpolator(
                ('delta_tot', 'delta_tot'), nonlinear=False)
            if self.NL_flag > 0:
                self.cosmo.cosmo_dic['Pk_halofit'] = \
                    model.provider.get_Pk_interpolator(
                    ('delta_tot', 'delta_tot'), nonlinear=True)
            self.cosmo.cosmo_dic['Pk_weyl'] = \
                model.provider.get_Pk_interpolator(
                ('Weyl', 'Weyl'), nonlinear=False)
            self.cosmo.cosmo_dic['z_win'] = self.z_win
            self.cosmo.cosmo_dic['k_win'] = self.k_win
            self.cosmo.cosmo_dic['sigma8'] = model.provider.get_sigma8_z(
                self.cosmo.cosmo_dic['z_win'])
            self.cosmo.cosmo_dic['fsigma8'] = model.provider.get_fsigma8(
                self.cosmo.cosmo_dic['z_win'])
            new_keys = params_dic.keys() - self.cosmo.cosmo_dic.keys()
            only_nuisance_params = {your_key: params_dic[your_key]
                                    for your_key in new_keys}
            self.cosmo.cosmo_dic['nuisance_parameters'].update(
                **only_nuisance_params)

    def logp(self, **params_values):
        r"""Logp

        Executes passing_requirements,
        updates cosmology dictionary,
        calls log_likelihood

        Parameters
        ----------
        **params_values: tuple
              List of (sampled) parameters obtained from
              the theory code or asked by the likelihood
        Returns
        -------
        loglike: float
            value of the function log_likelihood
        """
        model = None
        self.passing_requirements(model, **params_values)
        # Update cosmo_dic to interpolators
        self.cosmo.update_cosmo_dic(self.cosmo.cosmo_dic['z_win'], 0.05)
        loglike = self.likefinal.loglike(self.cosmo.cosmo_dic,
                                         self.fiducial_cosmology.cosmo_dic)

        return loglike<|MERGE_RESOLUTION|>--- conflicted
+++ resolved
@@ -83,11 +83,7 @@
         # Visualization of the observables matrix
         if self.plot_observables_selection:
             self.observables_pf = observables_visualization(
-<<<<<<< HEAD
              self.observables['selection'])
-=======
-             observables['selection'])
->>>>>>> 0281364a
         # Select which power spectra to require from the Boltzmann solver
         if self.NL_flag > 0:
             self.use_NL = [False, True]
@@ -96,7 +92,7 @@
         # Initialize Euclike module
         # To Sergio: pass to Euclike self.observables, which is the merged dict
         # if I do it now, the code will complain
-        self.likefinal = Euclike(self.data, self.observables_selection)
+        self.likefinal = Euclike(self.data, self.observables)
 
         # Initialize Cosmology class for sampling
         self.cosmo = Cosmology()
@@ -396,5 +392,4 @@
         self.cosmo.update_cosmo_dic(self.cosmo.cosmo_dic['z_win'], 0.05)
         loglike = self.likefinal.loglike(self.cosmo.cosmo_dic,
                                          self.fiducial_cosmology.cosmo_dic)
-
         return loglike