"""COBAYA INTERFACE
"""


# General import
import numpy as np
from astropy import constants as const

# Cobaya import of general Likelihood class
from cobaya.likelihood import Likelihood
# Import cobaya model wrapper for fiducial model (TEMPORARY)
from cobaya.model import get_model

# Import likelihoods classes and functions
from likelihood.cosmo.cosmology import Cosmology
from likelihood.like_calc.euclike import Euclike
from likelihood.auxiliary.observables_dealer import *

# Error classes


class CobayaInterfaceError(Exception):
    r"""
    Class to define Exception Error
    """

    pass


class EuclidLikelihood(Likelihood):
    r"""
    Class to define Euclid Likelihood

    Inherits from the Likelihood class
    of Cobaya
    """

    def initialize(self):
        r"""Initialize

        Set up values for initial variables
        and create instance of Cosmology class

        """

        # For now, example sampling in wavenumber (k)
        self.k_min_Boltzmannn = 0.001
        # Note: k_min is not passed to Cobaya to build
        # the matter power spectrum interpolator.
        # The k_min is internally chosen by Cobaya.
        # This needs to be changed.

        self.k_max_Boltzmannn = 50.0
        self.k_min_GC_phot_interp = 0.001
        self.k_max_GC_phot_interp = 1000.0
        self.k_samp_GC = 1000
        self.k_win = np.logspace(np.log10(self.k_min_GC_phot_interp),
                                 np.log10(self.k_max_GC_phot_interp),
                                 self.k_samp_GC)

        # For now, example sampling in redshift (z)
        self.z_min = 0.0
        self.z_max = 4.0
        self.z_samp = 100
        self.z_win = np.linspace(self.z_min, self.z_max, self.z_samp)
        # Logarithmic sampling below
        # self.z_min1 = 0.0
        # self.z_min2 = 1e-4
        # self.z_min3 = 1e-3
        # self.z_minlog = -2
        # self.z_max = 4.0
        # self.z_samp = 140
        # self.z_win = np.logspace(self.z_minlog, np.log10(self.z_max),
        #                          self.z_samp)
        # self.z_win[0] = self.z_min1
        # self.z_win[1] = self.z_min2
        # self.z_win[2] = self.z_min3
        # Check the selection and specification requirements
        self.observables = \
            observables_selection_specifications_checker(
                self.observables_selection,
                self.observables_specifications)
        # Visualization of the observables matrix
        if self.plot_observables_selection:
            self.observables_pf = observables_visualization(
             self.observables['selection'])
        # Select which power spectra to require from the Boltzmann solver
        if self.NL_flag > 0:
            self.use_NL = [False, True]
        else:
            self.use_NL = False
        # Initialize Euclike module
<<<<<<< HEAD
        # To Sergio: pass to Euclike self.observables, which is the merged dict
        # if I do it now, the code will complain
=======
>>>>>>> 31fdadc4
        self.likefinal = Euclike(self.data, self.observables)

        # Initialize Cosmology class for sampling
        self.cosmo = Cosmology()

        # Initialize the fiducial model
        self.set_fiducial_cosmology()

    def set_fiducial_cosmology(self):
        r"""Sets the fiducial cosmology class

        This method reads the input fiducial cosmology from the instance of
        the Euclike class, and sets up a dedicated Cosmology class.
        """
        # This will work if CAMB is installed globally
        self.fiducial_cosmology = Cosmology()
        # Update fiducial cosmo dic with fiducial info from reader
        self.fiducial_cosmology.cosmo_dic.update(
            self.likefinal.data_spectro_fiducial_cosmo)
        self.info_fiducial = {
            'params': {
                'ombh2': self.fiducial_cosmology.cosmo_dic['ombh2'],
                'omch2': self.fiducial_cosmology.cosmo_dic['omch2'],
                'omnuh2': self.fiducial_cosmology.cosmo_dic['omnuh2'],
                'omk': self.fiducial_cosmology.cosmo_dic['Omk'],
                'H0': self.fiducial_cosmology.cosmo_dic['H0'],
                'H0_Mpc': (self.cosmo.cosmo_dic['H0'] /
                           const.c.to('km/s').value),
                'Omnu': (self.fiducial_cosmology.cosmo_dic['omnuh2'] /
                         (self.cosmo.cosmo_dic['H0'] / 100.)**2.),
                'tau': self.fiducial_cosmology.cosmo_dic['tau'],
                'mnu': self.fiducial_cosmology.cosmo_dic['mnu'],
                'nnu': self.fiducial_cosmology.cosmo_dic['nnu'],
                'ns': self.fiducial_cosmology.cosmo_dic['ns'],
                'As': self.fiducial_cosmology.cosmo_dic['As'],
                'w': self.fiducial_cosmology.cosmo_dic['w'],
                'wa': self.fiducial_cosmology.cosmo_dic['wa']
            },
            'theory': {
                'camb': {
                    'stop_at_error': True,
                    'extra_args': {
                        'num_massive_neutrinos': 1,
                        'dark_energy_model': 'ppf'
                    }
                }
            },
            # Likelihood: we load the likelihood as an external function
            'likelihood': {
                'one': None
            }
        }

        # Update fiducial cobaya dictionary with the IST-F
        # Fiducial values of biases
        self.info_fiducial['params'].update(
            self.fiducial_cosmology.cosmo_dic['nuisance_parameters'])
        # Use get_model wrapper for fiducial
        model_fiducial = get_model(self.info_fiducial)
        model_fiducial.add_requirements({
            'omegam': None,
            'omegab': None,
            'omegac': None,
            'omnuh2': None,
            'omeganu': None,
            'Pk_interpolator': {
                'z': self.z_win,
                'k_max': self.k_max_Boltzmannn,
                'nonlinear': False,
                'vars_pairs': ([['delta_tot', 'delta_tot'],
                                ['Weyl', 'Weyl']])
            },
            'comoving_radial_distance': {
                'z': self.z_win
            },
            'angular_diameter_distance': {
                'z': self.z_win
            },
            'Hubble': {
                'z': self.z_win,
                'units': 'km/s/Mpc'
            },
            'fsigma8': {
                'z': self.z_win,
                'units': None
            },
            'sigma8_z': {
                'z': self.z_win
            }
        })

        # Evaluation of posterior, required by Cobaya
        model_fiducial.logposterior({})

        # Update fiducial cosmology dictionary
        self.fiducial_cosmology.cosmo_dic['Omc'] = \
            model_fiducial.provider.get_param('omegac')
        self.fiducial_cosmology.cosmo_dic['Omm'] = \
            model_fiducial.provider.get_param('omegam')
        self.fiducial_cosmology.cosmo_dic['Omk'] = \
            model_fiducial.provider.get_param('omk')
        self.fiducial_cosmology.cosmo_dic['z_win'] = self.z_win
        self.fiducial_cosmology.cosmo_dic['k_win'] = self.k_win
        self.fiducial_cosmology.cosmo_dic['comov_dist'] = \
            model_fiducial.provider.get_comoving_radial_distance(
            self.z_win),
        self.fiducial_cosmology.cosmo_dic['angular_dist'] = \
            model_fiducial.provider.get_angular_diameter_distance(
            self.z_win),
        self.fiducial_cosmology.cosmo_dic['H'] = \
            model_fiducial.provider.get_Hubble(
            self.z_win),
        self.fiducial_cosmology.cosmo_dic['H_Mpc'] = \
            model_fiducial.provider.get_Hubble(
            self.z_win, units='1/Mpc'),
        self.fiducial_cosmology.cosmo_dic['Pk_delta'] = \
            model_fiducial.provider.get_Pk_interpolator(
            ('delta_tot', 'delta_tot'), nonlinear=False)
        self.fiducial_cosmology.cosmo_dic['Pk_weyl'] = \
            model_fiducial.provider.get_Pk_interpolator(
            ('Weyl', 'Weyl'), nonlinear=False),
        self.fiducial_cosmology.cosmo_dic['fsigma8'] = \
            model_fiducial.provider.get_fsigma8(
            self.z_win)
        self.fiducial_cosmology.cosmo_dic['sigma8'] = \
            model_fiducial.provider.get_sigma8_z(
            self.z_win)
        # Update dictionary with interpolators
        self.fiducial_cosmology.update_cosmo_dic(
            self.fiducial_cosmology.cosmo_dic['z_win'],
            0.05)

    def get_requirements(self):
        r"""Get Requirements

        New 'theory needs'. Asks for the theory
        requirements to the theory code via
        Cobaya.

        Returns
        -------
        dictionary specifying quantities i
        calculated by a theory code are needed

        """

        return {'omegam': None,
                'omegab': None,
                'omegac': None,
                'omnuh2': None,
                'omeganu': None,
                'Pk_interpolator':
                {'z': self.z_win,
                 'k_max': self.k_max_Boltzmannn,
                 'nonlinear': self.use_NL,
                 'vars_pairs': ([['delta_tot',
                                  'delta_tot'],
                                 ['Weyl',
                                  'Weyl']])},
                'comoving_radial_distance': {'z': self.z_win},
                'angular_diameter_distance': {'z': self.z_win},
                'Hubble': {'z': self.z_win, 'units': 'km/s/Mpc'},
                'sigma8_z': {'z': self.z_win},
                'fsigma8': {'z': self.z_win, 'units': None}}

    def passing_requirements(self, model, **params_dic):
        r"""Passing Requirements

        Gets cosmological quantities from the theory code
        from COBAYA and passes them to an instance of the
        Cosmology class.

        Cosmological quantities are saved in the cosmo_dic
        attribute of the Cosmology class.

        """

        try:
            self.cosmo.cosmo_dic['NL_flag'] = self.NL_flag
            self.cosmo.cosmo_dic['H0'] = self.provider.get_param('H0')
            self.cosmo.cosmo_dic['H0_Mpc'] = \
                self.cosmo.cosmo_dic['H0'] / const.c.to('km/s').value
            self.cosmo.cosmo_dic['As'] = self.provider.get_param('As')
            self.cosmo.cosmo_dic['ns'] = self.provider.get_param('ns')
            self.cosmo.cosmo_dic['omch2'] = self.provider.get_param('omch2')
            self.cosmo.cosmo_dic['ombh2'] = self.provider.get_param('ombh2')
            self.cosmo.cosmo_dic['Omc'] = self.provider.get_param('omegac')
            self.cosmo.cosmo_dic['Omb'] = self.provider.get_param('omegab')
            self.cosmo.cosmo_dic['Omm'] = self.provider.get_param('omegam')
            self.cosmo.cosmo_dic['Omk'] = self.provider.get_param('omk')
            self.cosmo.cosmo_dic['mnu'] = self.provider.get_param('mnu')
            self.cosmo.cosmo_dic['omnuh2'] = self.provider.get_param('omnuh2')
            self.cosmo.cosmo_dic['Omnu'] = self.provider.get_param('omeganu')
            self.cosmo.cosmo_dic['w'] = self.provider.get_param('w')
            self.cosmo.cosmo_dic['wa'] = self.provider.get_param('wa')
            self.cosmo.cosmo_dic['nnu'] = self.provider.get_param('nnu')
            self.cosmo.cosmo_dic['tau'] = self.provider.get_param('tau')
            self.cosmo.cosmo_dic['comov_dist'] = \
                self.provider.get_comoving_radial_distance(self.z_win)
            self.cosmo.cosmo_dic['angular_dist'] = \
                self.provider.get_angular_diameter_distance(self.z_win)
            self.cosmo.cosmo_dic['H'] = self.provider.get_Hubble(self.z_win)
            self.cosmo.cosmo_dic['H_Mpc'] = \
                self.provider.get_Hubble(self.z_win, units='1/Mpc')
            self.cosmo.cosmo_dic['Pk_delta'] = \
                self.provider.get_Pk_interpolator(
                ('delta_tot', 'delta_tot'), nonlinear=False)
            if self.NL_flag > 0:
                self.cosmo.cosmo_dic['Pk_halofit'] = \
                    self.provider.get_Pk_interpolator(
                    ('delta_tot', 'delta_tot'), nonlinear=True)
            self.cosmo.cosmo_dic['Pk_weyl'] = \
                self.provider.get_Pk_interpolator(
                ('Weyl', 'Weyl'), nonlinear=False)
            self.cosmo.cosmo_dic['z_win'] = self.z_win
            self.cosmo.cosmo_dic['k_win'] = self.k_win
            self.cosmo.cosmo_dic['sigma8'] = self.provider.get_sigma8_z(
                self.cosmo.cosmo_dic['z_win'])
            self.cosmo.cosmo_dic['fsigma8'] = self.provider.get_fsigma8(
                self.cosmo.cosmo_dic['z_win'])
            # Filter nuisance parameters for new dict
            new_keys = params_dic.keys() - self.cosmo.cosmo_dic.keys()
            only_nuisance_params = {your_key: params_dic[your_key]
                                    for your_key in new_keys}
            self.cosmo.cosmo_dic['nuisance_parameters'].update(
                **only_nuisance_params)

        except (TypeError, AttributeError):
            self.cosmo.cosmo_dic['NL_flag'] = self.NL_flag
            self.cosmo.cosmo_dic['H0'] = model.provider.get_param('H0')
            self.cosmo.cosmo_dic['H0_Mpc'] = \
                self.cosmo.cosmo_dic['H0'] / const.c.to('km/s').value
            self.cosmo.cosmo_dic['As'] = model.provider.get_param('As')
            self.cosmo.cosmo_dic['ns'] = model.provider.get_param('ns')
            self.cosmo.cosmo_dic['omch2'] = model.provider.get_param('omch2')
            self.cosmo.cosmo_dic['ombh2'] = model.provider.get_param('ombh2')
            self.cosmo.cosmo_dic['Omc'] = model.provider.get_param('omegac')
            self.cosmo.cosmo_dic['Omb'] = model.provider.get_param('omegab')
            self.cosmo.cosmo_dic['Omm'] = model.provider.get_param('omegam')
            self.cosmo.cosmo_dic['Omk'] = model.provider.get_param('omk')
            self.cosmo.cosmo_dic['mnu'] = model.provider.get_param('mnu')
            self.cosmo.cosmo_dic['mnu'] = model.provider.get_param('mnu')
            self.cosmo.cosmo_dic['omnuh2'] = model.provider.get_param('omnuh2')
            self.cosmo.cosmo_dic['Omnu'] = model.provider.get_param('omeganu')
            self.cosmo.cosmo_dic['w'] = model.provider.get_param('w')
            self.cosmo.cosmo_dic['wa'] = model.provider.get_param('wa')
            self.cosmo.cosmo_dic['nnu'] = model.provider.get_param('nnu')
            self.cosmo.cosmo_dic['tau'] = model.provider.get_param('tau')
            self.cosmo.cosmo_dic['comov_dist'] = \
                model.provider.get_comoving_radial_distance(self.z_win)
            self.cosmo.cosmo_dic['angular_dist'] = \
                model.provider.get_angular_diameter_distance(self.z_win)
            self.cosmo.cosmo_dic['H'] = model.provider.get_Hubble(self.z_win)
            self.cosmo.cosmo_dic['H_Mpc'] = \
                model.provider.get_Hubble(self.z_win, units='1/Mpc')
            self.cosmo.cosmo_dic['Pk_delta'] = \
                model.provider.get_Pk_interpolator(
                ('delta_tot', 'delta_tot'), nonlinear=False)
            if self.NL_flag > 0:
                self.cosmo.cosmo_dic['Pk_halofit'] = \
                    model.provider.get_Pk_interpolator(
                    ('delta_tot', 'delta_tot'), nonlinear=True)
            self.cosmo.cosmo_dic['Pk_weyl'] = \
                model.provider.get_Pk_interpolator(
                ('Weyl', 'Weyl'), nonlinear=False)
            self.cosmo.cosmo_dic['z_win'] = self.z_win
            self.cosmo.cosmo_dic['k_win'] = self.k_win
            self.cosmo.cosmo_dic['sigma8'] = model.provider.get_sigma8_z(
                self.cosmo.cosmo_dic['z_win'])
            self.cosmo.cosmo_dic['fsigma8'] = model.provider.get_fsigma8(
                self.cosmo.cosmo_dic['z_win'])
            new_keys = params_dic.keys() - self.cosmo.cosmo_dic.keys()
            only_nuisance_params = {your_key: params_dic[your_key]
                                    for your_key in new_keys}
            self.cosmo.cosmo_dic['nuisance_parameters'].update(
                **only_nuisance_params)

    def logp(self, **params_values):
        r"""Logp

        Executes passing_requirements,
        updates cosmology dictionary,
        calls log_likelihood

        Parameters
        ----------
        **params_values: tuple
              List of (sampled) parameters obtained from
              the theory code or asked by the likelihood
        Returns
        -------
        loglike: float
            value of the function log_likelihood
        """
        model = None
        self.passing_requirements(model, **params_values)
        # Update cosmo_dic to interpolators
        self.cosmo.update_cosmo_dic(self.cosmo.cosmo_dic['z_win'], 0.05)
        loglike = self.likefinal.loglike(self.cosmo.cosmo_dic,
                                         self.fiducial_cosmology.cosmo_dic)
        return loglike<|MERGE_RESOLUTION|>--- conflicted
+++ resolved
@@ -90,11 +90,6 @@
         else:
             self.use_NL = False
         # Initialize Euclike module
-<<<<<<< HEAD
-        # To Sergio: pass to Euclike self.observables, which is the merged dict
-        # if I do it now, the code will complain
-=======
->>>>>>> 31fdadc4
         self.likefinal = Euclike(self.data, self.observables)
 
         # Initialize Cosmology class for sampling
